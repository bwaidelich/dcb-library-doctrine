--- conflicted
+++ resolved
@@ -54,13 +54,8 @@
             (new Column('locked', Type::getType(Types::BOOLEAN)))->setNotnull(true),
             (new Column('status', Type::getType(Types::STRING)))->setNotnull(true)->setLength(32)->setCustomSchemaOption('charset', 'ascii')->setCustomSchemaOption('collation', $isSqlite ? null : 'ascii_general_ci'),
             (new Column('error_message', Type::getType(Types::TEXT)))->setNotnull(false),
-<<<<<<< HEAD
             (new Column('error_previous_status', Type::getType(Types::STRING)))->setNotnull(false)->setLength(32)->setCustomSchemaOption('charset', 'ascii')->setCustomSchemaOption('collation', 'ascii_general_ci'),
             (new Column('error_trace', Type::getType(Types::TEXT)))->setNotnull(false),
-=======
-            (new Column('error_previous_status', Type::getType(Types::STRING)))->setNotnull(false)->setLength(32)->setCustomSchemaOption('charset', 'ascii')->setCustomSchemaOption('collation', $isSqlite ? null : 'ascii_general_ci'),
-            (new Column('error_context', Type::getType(Types::JSON)))->setNotnull(false),
->>>>>>> e26dd945
             (new Column('retry_attempt', Type::getType(Types::INTEGER)))->setNotnull(true),
             (new Column('last_saved_at', Type::getType(Types::DATETIME_IMMUTABLE)))->setNotnull(true),
         ]);
